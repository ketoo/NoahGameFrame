#ifndef NFC_CALENDAR_H
#define NFC_CALENDAR_H

#include <iostream>
#include <string>
#include <map>
#include <vector>
#include"NFMemoryCounter.hpp"
#include "NFComm/NFPluginModule/NFPlatform.h"

enum CalendarType
{
	//-----------BASE-----------
	YEAR,
	MONTH,//start by 0
	DAY,
	HOUR,
	MINUTE,
	SECOND,
	MILLISECOND,
	//------------EX-------------
	WEEK_SINCE_EPOCH,//start by 0
	DAY_SINCE_EPOCH,//start by 0
	HOUR_SINCE_EPOCH,//start by 0
	DAY_OF_WEEK,//start by 1 ,1 means Sunday
};
<<<<<<< HEAD

class NFCalendar : public NFMemoryCounter<NFCalendar>
=======
class _NFExport NFCalendar
>>>>>>> 8bca705a
{
public:

	static const NFINT64 NWEEK = 7 * 24 * 60 * 60 * 1000L;
	static const NFINT64 NDAY = 24 * 60 * 60 * 1000L;
	static const NFINT64 NHOUR = 60 * 60 * 1000L;
	static const NFINT64 NMINUTE = 60 * 1000L;
	static const NFINT64 NSECOND = 1000L;
	static const int mnDefaultTimeZone = 8;

public:
	NFCalendar();
	NFCalendar(NFINT64 nTime);
	NFCalendar(NFINT64 nTime, int nTimeZone);
	NFCalendar(std::string strTime);
	NFCalendar(std::string strTime, int nTimeZone);


	NFINT64 GetTime();
	std::string GetStr();
	NFINT64 Get(CalendarType type);

	int GetTimeZone();
	void SetTimeZone(int nTimeZone);

	std::string GetStr_YMD();
	std::string GetStr_HMS();
	std::string GetStr_YMDHMSM();
private:
	void InitWithYMDHMSM(std::string strTime);
	NFINT64 GetFixTime();//add timeZone value
	bool IsLeapYear(int nYear);
	int split(const string& str, std::vector<string>& ret_, string sep);

private:
	NFINT64 mnTime;
	int mnTimeZone;
};

#endif


<|MERGE_RESOLUTION|>--- conflicted
+++ resolved
@@ -5,7 +5,6 @@
 #include <string>
 #include <map>
 #include <vector>
-#include"NFMemoryCounter.hpp"
 #include "NFComm/NFPluginModule/NFPlatform.h"
 
 enum CalendarType
@@ -24,12 +23,7 @@
 	HOUR_SINCE_EPOCH,//start by 0
 	DAY_OF_WEEK,//start by 1 ,1 means Sunday
 };
-<<<<<<< HEAD
-
-class NFCalendar : public NFMemoryCounter<NFCalendar>
-=======
 class _NFExport NFCalendar
->>>>>>> 8bca705a
 {
 public:
 
