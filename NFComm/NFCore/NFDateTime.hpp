﻿// -------------------------------------------------------------------------
//    @FileName         :    NFDateTime.hpp
//    @Author           :    LvSheng.Huang
//    @Date             :    2016-12-22
//    @Module           :    NFDateTime
//
// -------------------------------------------------------------------------

#pragma once
#ifndef NF_DATETIME_HPP
#define NF_DATETIME_HPP

#include <sstream>
#include <iomanip>
#include <string>
#include <chrono>
#include "NFException.hpp"

#define STR_CASE(_Enum, _Str) case _Enum::_Str : return # _Str
#define MONTH_CASE(_Month) STR_CASE(::Month, _Month)
#define DAY_CASE(_Day) STR_CASE(::DayOfWeek, _Day)

using std::chrono::nanoseconds;
using std::chrono::milliseconds;
using std::chrono::seconds;
using std::chrono::minutes;
using std::chrono::hours;
using days = std::chrono::duration<long long, std::ratio<3600 * 24>>;

using namespace std;
using namespace std::chrono;

enum class DayOfWeek
{
	Sunday = 0,
	Monday = 1,
	Thuesday = 2,
	Wednesday = 3,
	Thursday = 4,
	Friday = 5,
	Saturday = 6,
};

enum class Month
{
	January = 1,
	February = 2,
	March = 3,
	April = 4,
	May = 5,
	June = 6,
	July = 7,
	August = 8,
	September = 9,
	October = 10,
	November = 11,
	December = 12,
};

class NFDateTime;

class NFTimeSpan
{
public:
	static constexpr long long TicksPerSecond = std::chrono::system_clock::duration::period::den;
	static constexpr long long TicksPerMillisecond = TicksPerSecond / 1000;
	static constexpr long long TicksPerMinute = TicksPerSecond * 60;
	static constexpr long long TicksPerHour = TicksPerMinute * 60;
	static constexpr long long TicksPerDay = TicksPerHour * 24;

	static const NFTimeSpan& Zero()
	{
		static const NFTimeSpan _value = 0LL;
		return _value;
	}

<<<<<<< HEAD
	static const NFTimeSpan& MaxValue()
=======
	/*
	static NFTimeSpan MaxValue()
>>>>>>> c65baecc
	{
		//fix compile error
#pragma push_macro("max")
#undef max
		static const NFTimeSpan _value = std::chrono::system_clock::duration::max();
#pragma pop_macro("max")
		return _value;
	}

	static const NFTimeSpan& MinValue()
	{
		//fix compile error
#pragma push_macro("min")
#undef min
		static const NFTimeSpan _value = std::chrono::system_clock::duration::min();
#pragma pop_macro("min")
		return _value;
	}
	*/

	NFTimeSpan(long long ticks) :
		NFTimeSpan(std::chrono::system_clock::duration(ticks))
	{}

	NFTimeSpan(int hours, int minutes, int seconds) :
		NFTimeSpan(0, hours, minutes, seconds, 0)
	{}

	NFTimeSpan(int days, int hours, int minutes, int seconds) :
		NFTimeSpan(days, hours, minutes, seconds, 0)
	{}

	NFTimeSpan(int days, int hours, int minutes, int seconds, int milliseconds) :
		NFTimeSpan(days * TicksPerDay + hours * TicksPerHour + minutes * TicksPerMinute + seconds * TicksPerSecond + milliseconds * TicksPerMillisecond)
	{}

	inline long long TotalMilliseconds() const
	{
		return TickCount<milliseconds>();
	}

	inline int TotalHours() const
	{
		return TickCount<hours>();
	}

	inline int TotalDays()  const
	{
		return TickCount<days>();
	}

	inline int Seconds() const
	{
		return TickCount<seconds>() % 60;
	}

	inline int Minutes() const
	{
		return TickCount<minutes>() % 60;
	}

	inline int Milliseconds() const
	{
		return TickCount<milliseconds>() % 1000;
	}

	inline int Hours() const
	{
		return TickCount<hours>() % 24;
	}

	inline int Days() const
	{
		return TickCount<days>();
	}

	inline long long Ticks() const
	{
		return _ticks.count();
	}

	inline long long TotalMinutes() const
	{
		return TickCount<minutes>();
	}

	inline long long TotalSeconds() const
	{
		return TickCount<seconds>();
	}

	static bool Equals(const NFTimeSpan& t1, const NFTimeSpan& t2)
	{
		return t1._ticks == t2._ticks;
	}

	static NFTimeSpan FromDays(double value)
	{
		return value * TicksPerDay;
	}

	static NFTimeSpan FromHours(double value)
	{
		return value * TicksPerHour;
	}

	static NFTimeSpan FromMilliseconds(double value)
	{
		return value * TicksPerMillisecond;
	}

	static NFTimeSpan FromMinutes(double value)
	{
		return value * TicksPerMinute;
	}

	static NFTimeSpan FromSeconds(double value)
	{
		return value * TicksPerSecond;
	}

	static NFTimeSpan FromTicks(long long value)
	{
		return value;
	}

	inline NFTimeSpan Add(const NFTimeSpan& ts) const
	{
		return _ticks + ts._ticks;
	}

	inline NFTimeSpan Duration() const
	{
		return std::abs(_ticks.count());
	}

	inline bool Equals(const NFTimeSpan& value) const
	{
		return _ticks == value._ticks;
	}

	inline NFTimeSpan Negate() const
	{
		return -_ticks.count();
	}

	inline NFTimeSpan Subtract(const NFTimeSpan& ts) const
	{
		return _ticks - ts._ticks;
	}

	inline std::string ToString() const
	{
		std::stringstream ss(std::stringstream::in | std::stringstream::out);
		ss << std::setfill('0') << Days() << "." << std::setw(2) << Hours() << ":" << std::setw(2) << Minutes() << ":" << std::setw(2) << Seconds() << "." << std::setw(3) << Milliseconds();
		return ss.str();
	}

	inline NFTimeSpan operator +()
	{
		return *this;
	}

	inline NFTimeSpan operator +(const NFTimeSpan& t)
	{
		return _ticks + t._ticks;
	}

	inline NFTimeSpan operator  -()
	{
		return -_ticks;
	}

	inline NFTimeSpan operator -(const NFTimeSpan& t)
	{
		return _ticks - t._ticks;
	}

	inline bool operator ==(const NFTimeSpan& t)
	{
		return _ticks == t._ticks;
	}

	inline bool operator !=(const NFTimeSpan& t)
	{
		return _ticks != t._ticks;
	}

	inline bool operator <(const NFTimeSpan& t)
	{
		return _ticks < t._ticks;
	}

	inline bool operator >(const NFTimeSpan& t)
	{
		return _ticks > t._ticks;
	}

	inline bool operator <=(const NFTimeSpan& t)
	{
		return _ticks <= t._ticks;
	}

	inline bool operator >=(const NFTimeSpan& t)
	{
		return _ticks >= t._ticks;
	}

protected:
	NFTimeSpan(const std::chrono::system_clock::duration& ticks) :
		_ticks(ticks)
	{}

	NFTimeSpan(double ticks) :
		NFTimeSpan(static_cast<long long>(ticks))
	{}

	template<typename T>
	inline long long TickCount() const
	{
		return std::chrono::duration_cast<T>(_ticks).count();
	}

	std::chrono::system_clock::duration _ticks;

	friend class NFDateTime;
};


class NFDateTime
{
public:
<<<<<<< HEAD
	static const NFDateTime& MinValue()
=======
	/*
	static NFDateTime MinValue()
>>>>>>> c65baecc
	{
		//fix compile error
#pragma push_macro("min")
#undef min
		static const NFDateTime _value = std::chrono::system_clock::time_point::min();
#pragma pop_macro("min")
		return _value;
	}

	static const NFDateTime& MaxValue()
	{
		//fix compile error
#pragma push_macro("max")
#undef max
		static const NFDateTime _value = std::chrono::system_clock::time_point::max();
#pragma pop_macro("max")
		return _value;
	}
	*/
	NFDateTime(int year, int month, int day) :
		NFDateTime(year, month, day, 0, 0, 0, 0)
	{}

	NFDateTime(int year, int month, int day, int hour, int minute, int second) :
		NFDateTime(year, month, day, hour, minute, second, 0)
	{}

	NFDateTime(int year, int month, int day, int hour, int minute, int second, int millisecond) :
		_millisecond(millisecond),
		_tm{ second, minute, hour, day, month - 1, year - 1900 }
	{
		_time = mktime(&_tm);
		_time_point = std::chrono::system_clock::from_time_t(_time) + milliseconds(millisecond);
	}

	static NFDateTime Now()
	{
		return std::chrono::system_clock::now();
	}

	static NFDateTime Today()
	{
		NFDateTime dt = std::chrono::system_clock::now();
		dt._tm.tm_hour = dt._tm.tm_min = dt._tm.tm_sec = 0;
		return dt;
	}

	inline long long Ticks()
	{
		return _time_point.time_since_epoch().count();
	}

	inline NFDateTime Date() const
	{
		return NFDateTime(_tm.tm_year + 1900, _tm.tm_mon + 1, _tm.tm_mday);
	}

	inline int Month() const
	{
		return _tm.tm_mon + 1;
	}

	inline int Minute() const
	{
		return _tm.tm_min;
	}

	inline int Millisecond() const
	{
		return _millisecond;
	}

	inline int Hour() const
	{
		return _tm.tm_hour;
	}

	inline int DayOfYear() const
	{
		return _tm.tm_yday;
	}

	inline ::DayOfWeek DayOfWeek() const
	{
		return static_cast<::DayOfWeek>(_tm.tm_wday);
	}

	inline int Day() const
	{
		return _tm.tm_mday;
	}

	inline int Second() const
	{
		return _tm.tm_sec;
	}

	inline NFTimeSpan TimeOfDay() const
	{
		return NFTimeSpan(0, _tm.tm_hour, _tm.tm_min, _tm.tm_sec, _millisecond);
	}

	inline int Year() const
	{
		return _tm.tm_year + 1900;
	}

	static int DaysInMonth(int year, int month)
	{
		switch (static_cast<::Month>(month))
		{
		case ::Month::January:
		case ::Month::March:
		case ::Month::May:
		case ::Month::July:
		case ::Month::August:
		case ::Month::October:
		case ::Month::December:
			return 31;

		case ::Month::April:
		case ::Month::June:
		case ::Month::September:
		case ::Month::November:
			return 30;

		case ::Month::February:
			return IsLeapYear(year) ? 29 : 28;

		default:
			break;
		}

		return -1;
	}

	static bool IsLeapYear(int year)
	{
		return ((year % 4 == 0) && (year % 100 != 0)) || (year % 400 == 0);
	}

	inline NFDateTime Add(const NFTimeSpan& value) const
	{
		return _time_point + value._ticks;
	}

	inline NFDateTime AddDays(const double value) const
	{
		return _time_point + std::chrono::system_clock::duration(static_cast<long long>(value * NFTimeSpan::TicksPerDay));
	}

	inline NFDateTime AddHours(const double value) const
	{
		return _time_point + std::chrono::system_clock::duration(static_cast<long long>(value * NFTimeSpan::TicksPerHour));
	}

	inline NFDateTime AddMilliseconds(const double value) const
	{
		return _time_point + std::chrono::system_clock::duration(static_cast<long long>(value * NFTimeSpan::TicksPerMillisecond));
	}

	inline NFDateTime AddMinutes(const double value) const
	{
		return _time_point + std::chrono::system_clock::duration(static_cast<long long>(value * NFTimeSpan::TicksPerMinute));
	}

	inline NFDateTime AddMonths(const int value) const
	{
		auto new_month = _tm.tm_mon + value;
		auto new_year = _tm.tm_year + new_month / 12 + 1900;
		new_month = new_month % 12 + 1;
		auto daysInMonth = DaysInMonth(new_year, new_month);
		auto new_day = _tm.tm_mday < daysInMonth ? _tm.tm_mday : daysInMonth;
		return NFDateTime(_tm.tm_year, new_month, new_day, _tm.tm_hour, _tm.tm_min, _tm.tm_sec);
	}

	inline NFDateTime AddSeconds(const double value) const
	{
		return _time_point + std::chrono::system_clock::duration(static_cast<long long>(value * NFTimeSpan::TicksPerSecond));
	}

	inline NFDateTime AddTicks(const long long value) const
	{
		return _time_point + std::chrono::system_clock::duration(value);
	}

	inline NFDateTime AddYears(const int value) const
	{
		auto new_year = _tm.tm_year + value + 1900;
		auto daysInMonth = DaysInMonth(new_year, _tm.tm_mon);
		auto new_day = _tm.tm_mday < daysInMonth ? _tm.tm_mday : daysInMonth;
		return NFDateTime(_tm.tm_year, _tm.tm_mon, new_day, _tm.tm_hour, _tm.tm_min, _tm.tm_sec);
	}

	inline bool Equals(const NFDateTime& value)
	{
		return *this == value;
	}

	inline bool IsDaylightSavingTime() const
	{
		return _tm.tm_isdst;
	}

	inline NFTimeSpan Subtract(const NFDateTime& value) const
	{
		return _time_point - value._time_point;
	}

	inline NFDateTime Subtract(const NFTimeSpan& value) const
	{
		return _time_point - value._ticks;
	}

	std::string ToLongDateString() const
	{
        //yyyy-MM-dd hh:mm:ss
		std::stringstream ss(std::stringstream::in | std::stringstream::out);
        //ss << NameOfDay(DayOfWeek()) << ", " << Day() << DaySuffix(Day()) << " " << NameOfMonth(Month()) << ", " << Year();
        ss << Year() << "-" << Month() << "-" << Day();
		return ss.str();
	}

	std::string ToLongTimeString() const
	{
		std::stringstream ss(std::stringstream::in | std::stringstream::out);
		ss << std::setfill('0') << std::setw(2) << Hour() << ":" << std::setw(2) << Minute() << ":" << std::setw(2) << Second() << "." << std::setw(3) << Millisecond();
		return ss.str();
	}

	std::string ToShortDateString() const
	{
		std::stringstream ss(std::stringstream::in | std::stringstream::out);
		ss << std::setfill('0') << std::setw(2) << Day() << "." << std::setw(2) << Month() << "." << Year();
		return ss.str();
	}

	std::string GetLongTimeString()
	{
		std::stringstream ss(std::stringstream::in | std::stringstream::out);
		ss << std::setfill('0') << std::setw(2) << Hour() << ":" << std::setw(2) << Minute() << ":" << std::setw(2) << Second() << "." << std::setw(3) << Millisecond();
		return ss.str();
	}

	//yyyy-MM-dd hh:mm:ss
	inline std::string ToString()
	{
		return ToLongDateString() + " - " + ToLongTimeString();
	}

	inline NFDateTime operator +(const NFTimeSpan &t) const
	{
		return Add(t);
	}

	inline NFTimeSpan operator -(const NFDateTime& d) const
	{
		return Subtract(d);
	}

	inline NFDateTime operator -(const NFTimeSpan& t) const
	{
		return Subtract(t);
	}

	inline bool operator ==(const NFDateTime &dt) const
	{
		return _time_point == dt._time_point;
	}

	inline bool operator !=(const NFDateTime &dt) const
	{
		return _time_point != dt._time_point;
	}

	inline bool operator <(const NFDateTime &dt) const
	{
		return _time_point < dt._time_point;
	}

	inline bool operator >(const NFDateTime &dt) const
	{
		return _time_point > dt._time_point;
	}

	inline bool operator <=(const NFDateTime &dt) const
	{
		return _time_point <= dt._time_point;
	}

	inline bool operator >=(const NFDateTime &dt) const
	{
		return _time_point >= dt._time_point;
	}

protected:
	NFDateTime(const std::chrono::system_clock::time_point& tp) :
		_time_point(tp),
		_time(std::chrono::system_clock::to_time_t(tp))
	{
		_tm = *localtime(&_time);
		_millisecond = std::chrono::time_point_cast<milliseconds>(tp).time_since_epoch().count() % 1000;
	}

	int _millisecond;
	time_t _time;
	tm _tm;
	std::chrono::system_clock::time_point _time_point;

	static std::string NameOfDay(::DayOfWeek day)
	{
		switch (day)
		{
			DAY_CASE(Monday);
			DAY_CASE(Thuesday);
			DAY_CASE(Wednesday);
			DAY_CASE(Thursday);
			DAY_CASE(Friday);
			DAY_CASE(Saturday);
			DAY_CASE(Sunday);

		default:
			throw NFException("Day %d is not in valid weekday range ( %d - %d )", day, ::DayOfWeek::Sunday, ::DayOfWeek::Saturday);
			break;
		}
	}

	static std::string NameOfMonth(int month)
	{
		switch (static_cast<::Month>(month))
		{
			MONTH_CASE(January);
			MONTH_CASE(February);
			MONTH_CASE(March);
			MONTH_CASE(April);
			MONTH_CASE(May);
			MONTH_CASE(June);
			MONTH_CASE(July);
			MONTH_CASE(August);
			MONTH_CASE(September);
			MONTH_CASE(October);
			MONTH_CASE(November);
			MONTH_CASE(December);

		default:
			throw NFException("Month %d is not in valid range ( %d - %d )", month, ::Month::January, ::Month::December);
			break;
		}
	}
	static std::string DaySuffix(int day)
	{
		switch (day)
		{
		case 1:
		case 21:
		case 31:
			return "st";

		case 2:
		case 22:
			return "nd";

		case 3:
		case 23:
			return "rd";

		default:
			return "th";
		}
	}
};

#endif<|MERGE_RESOLUTION|>--- conflicted
+++ resolved
@@ -74,12 +74,14 @@
 		return _value;
 	}
 
-<<<<<<< HEAD
+
+	static NFTimeSpan Zero()
+	{
+		static NFTimeSpan _value = 0;
+		return _value;
+	}
+
 	static const NFTimeSpan& MaxValue()
-=======
-	/*
-	static NFTimeSpan MaxValue()
->>>>>>> c65baecc
 	{
 		//fix compile error
 #pragma push_macro("max")
@@ -312,12 +314,7 @@
 class NFDateTime
 {
 public:
-<<<<<<< HEAD
 	static const NFDateTime& MinValue()
-=======
-	/*
-	static NFDateTime MinValue()
->>>>>>> c65baecc
 	{
 		//fix compile error
 #pragma push_macro("min")
