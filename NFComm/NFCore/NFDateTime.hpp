--- conflicted
+++ resolved
@@ -1,4 +1,4 @@
-﻿/*
+/*
 This file is part of:
 NoahFrame
 https://github.com/ketoo/NoahGameFrame
@@ -80,7 +80,6 @@
 class NFTimeSpan
 {
 public:
-<<<<<<< HEAD
 	static constexpr tick_t TicksPerSecond = std::chrono::system_clock::duration::period::den;
 	static constexpr tick_t TicksPerMillisecond = TicksPerSecond / 1000;
 	static constexpr tick_t TicksPerMinute = TicksPerSecond * 60;
@@ -96,23 +95,6 @@
 	static const NFTimeSpan& MaxValue()
 	{
 		//fix compile error
-=======
-    static constexpr long long TicksPerSecond = std::chrono::system_clock::duration::period::den;
-    static constexpr long long TicksPerMillisecond = TicksPerSecond / 1000;
-    static constexpr long long TicksPerMinute = TicksPerSecond * 60;
-    static constexpr long long TicksPerHour = TicksPerMinute * 60;
-    static constexpr long long TicksPerDay = TicksPerHour * 24;
-
-    static const NFTimeSpan& Zero()
-    {
-        static const NFTimeSpan _value = 0LL;
-        return _value;
-    }
-
-    static const NFTimeSpan& MaxValue()
-    {
-        //fix compile error
->>>>>>> 95983462
 #pragma push_macro("max")
 #undef max
         static const NFTimeSpan _value = std::chrono::system_clock::duration::max();
@@ -127,7 +109,6 @@
 #undef min
         static const NFTimeSpan _value = std::chrono::system_clock::duration::min();
 #pragma pop_macro("min")
-<<<<<<< HEAD
 		return _value;
 	}
 
@@ -318,208 +299,11 @@
 	{
 		return _ticks >= t._ticks;
 	}
-=======
-        return _value;
-    }
-	NFTimeSpan(long int ticks) :
-            NFTimeSpan(std::chrono::system_clock::duration(ticks))
-    {}
-	
-    NFTimeSpan(long long ticks) :
-            NFTimeSpan(std::chrono::system_clock::duration(ticks))
-    {}
-
-    NFTimeSpan(int hours, int minutes, int seconds) :
-            NFTimeSpan(0, hours, minutes, seconds, 0)
-    {}
-
-    NFTimeSpan(int days, int hours, int minutes, int seconds) :
-            NFTimeSpan(days, hours, minutes, seconds, 0)
-    {}
-
-    NFTimeSpan(int days, int hours, int minutes, int seconds, int milliseconds) :
-            NFTimeSpan(days * TicksPerDay + hours * TicksPerHour + minutes * TicksPerMinute + seconds * TicksPerSecond + milliseconds * TicksPerMillisecond)
-    {}
-
-    inline long long TotalMilliseconds() const
-    {
-        return TickCount<milliseconds>();
-    }
-
-    inline int TotalHours() const
-    {
-        return TickCount<hours>();
-    }
-
-    inline int TotalDays()  const
-    {
-        return TickCount<days>();
-    }
-
-    inline int Seconds() const
-    {
-        return TickCount<seconds>() % 60;
-    }
-
-    inline int Minutes() const
-    {
-        return TickCount<minutes>() % 60;
-    }
-
-    inline int Milliseconds() const
-    {
-        return TickCount<milliseconds>() % 1000;
-    }
-
-    inline int Hours() const
-    {
-        return TickCount<hours>() % 24;
-    }
-
-    inline int Days() const
-    {
-        return TickCount<days>();
-    }
-
-    inline long long Ticks() const
-    {
-        return _ticks.count();
-    }
-
-    inline long long TotalMinutes() const
-    {
-        return TickCount<minutes>();
-    }
-
-    inline long long TotalSeconds() const
-    {
-        return TickCount<seconds>();
-    }
-
-    static bool Equals(const NFTimeSpan& t1, const NFTimeSpan& t2)
-    {
-        return t1._ticks == t2._ticks;
-    }
-
-    static NFTimeSpan FromDays(double value)
-    {
-        return value * TicksPerDay;
-    }
-
-    static NFTimeSpan FromHours(double value)
-    {
-        return value * TicksPerHour;
-    }
-
-    static NFTimeSpan FromMilliseconds(double value)
-    {
-        return value * TicksPerMillisecond;
-    }
-
-    static NFTimeSpan FromMinutes(double value)
-    {
-        return value * TicksPerMinute;
-    }
-
-    static NFTimeSpan FromSeconds(double value)
-    {
-        return value * TicksPerSecond;
-    }
-
-    static NFTimeSpan FromTicks(long long value)
-    {
-        return value;
-    }
-
-    inline NFTimeSpan Add(const NFTimeSpan& ts) const
-    {
-        return _ticks + ts._ticks;
-    }
-
-    inline NFTimeSpan Duration() const
-    {
-        return std::abs(_ticks.count());
-    }
-
-    inline bool Equals(const NFTimeSpan& value) const
-    {
-        return _ticks == value._ticks;
-    }
-
-    inline NFTimeSpan Negate() const
-    {
-        return -_ticks.count();
-    }
-
-    inline NFTimeSpan Subtract(const NFTimeSpan& ts) const
-    {
-        return _ticks - ts._ticks;
-    }
-
-    inline std::string ToString() const
-    {
-        std::stringstream ss(std::stringstream::in | std::stringstream::out);
-        ss << std::setfill('0') << Days() << "." << std::setw(2) << Hours() << ":" << std::setw(2) << Minutes() << ":" << std::setw(2) << Seconds() << "." << std::setw(3) << Milliseconds();
-        return ss.str();
-    }
-
-    inline NFTimeSpan operator +()
-    {
-        return *this;
-    }
-
-    inline NFTimeSpan operator +(const NFTimeSpan& t)
-    {
-        return _ticks + t._ticks;
-    }
-
-    inline NFTimeSpan operator  -()
-    {
-        return -_ticks;
-    }
-
-    inline NFTimeSpan operator -(const NFTimeSpan& t)
-    {
-        return _ticks - t._ticks;
-    }
-
-    inline bool operator ==(const NFTimeSpan& t)
-    {
-        return _ticks == t._ticks;
-    }
-
-    inline bool operator !=(const NFTimeSpan& t)
-    {
-        return _ticks != t._ticks;
-    }
-
-    inline bool operator <(const NFTimeSpan& t)
-    {
-        return _ticks < t._ticks;
-    }
-
-    inline bool operator >(const NFTimeSpan& t)
-    {
-        return _ticks > t._ticks;
-    }
-
-    inline bool operator <=(const NFTimeSpan& t)
-    {
-        return _ticks <= t._ticks;
-    }
-
-    inline bool operator >=(const NFTimeSpan& t)
-    {
-        return _ticks >= t._ticks;
-    }
->>>>>>> 95983462
-
 protected:
     NFTimeSpan(const std::chrono::system_clock::duration& ticks) :
             _ticks(ticks)
     {}
 
-<<<<<<< HEAD
 	NFTimeSpan(double ticks) :
 		NFTimeSpan(static_cast<tick_t>(ticks))
 	{}
@@ -529,17 +313,6 @@
 	{
 		return std::chrono::duration_cast<T>(_ticks).count();
 	}
-=======
-    NFTimeSpan(double ticks) :
-            NFTimeSpan(static_cast<long long>(ticks))
-    {}
-
-    template<typename T>
-    inline long long TickCount() const
-    {
-        return std::chrono::duration_cast<T>(_ticks).count();
-    }
->>>>>>> 95983462
 
     std::chrono::system_clock::duration _ticks;
 
@@ -567,7 +340,6 @@
 #undef max
         static const NFDateTime _value = std::chrono::system_clock::time_point::max();
 #pragma pop_macro("max")
-<<<<<<< HEAD
 		return _value;
 	}
 
@@ -846,289 +618,7 @@
 	{
 		return _time_point >= dt._time_point;
 	}
-=======
-        return _value;
-    }
-
-    NFDateTime(int year, int month, int day) :
-            NFDateTime(year, month, day, 0, 0, 0, 0)
-    {}
-
-    NFDateTime(int year, int month, int day, int hour, int minute, int second) :
-            NFDateTime(year, month, day, hour, minute, second, 0)
-    {}
-
-    NFDateTime(int year, int month, int day, int hour, int minute, int second, int millisecond) :
-            _millisecond(millisecond),
-            _tm{ second, minute, hour, day, month - 1, year - 1900 }
-    {
-        _time = mktime(&_tm);
-        _time_point = std::chrono::system_clock::from_time_t(_time) + milliseconds(millisecond);
-    }
-
-    static NFDateTime Now()
-    {
-        return std::chrono::system_clock::now();
-    }
-
-    static NFDateTime Today()
-    {
-        NFDateTime dt = std::chrono::system_clock::now();
-        dt._tm.tm_hour = dt._tm.tm_min = dt._tm.tm_sec = 0;
-        return dt;
-    }
-
-    inline long long Ticks()
-    {
-        return _time_point.time_since_epoch().count();
-    }
-
-    inline NFDateTime Date() const
-    {
-        return NFDateTime(_tm.tm_year + 1900, _tm.tm_mon + 1, _tm.tm_mday);
-    }
-
-    inline int Month() const
-    {
-        return _tm.tm_mon + 1;
-    }
-
-    inline int Minute() const
-    {
-        return _tm.tm_min;
-    }
-
-    inline int Millisecond() const
-    {
-        return _millisecond;
-    }
-
-    inline int Hour() const
-    {
-        return _tm.tm_hour;
-    }
-
-    inline int DayOfYear() const
-    {
-        return _tm.tm_yday;
-    }
-
-    inline ::DayOfWeek DayOfWeek() const
-    {
-        return static_cast<::DayOfWeek>(_tm.tm_wday);
-    }
-
-    inline int Day() const
-    {
-        return _tm.tm_mday;
-    }
-
-    inline int Second() const
-    {
-        return _tm.tm_sec;
-    }
-
-    inline NFTimeSpan TimeOfDay() const
-    {
-        return NFTimeSpan(0, _tm.tm_hour, _tm.tm_min, _tm.tm_sec, _millisecond);
-    }
-
-    inline int Year() const
-    {
-        return _tm.tm_year + 1900;
-    }
-
-    static int DaysInMonth(int year, int month)
-    {
-        switch (static_cast<::Month>(month))
-        {
-            case ::Month::January:
-            case ::Month::March:
-            case ::Month::May:
-            case ::Month::July:
-            case ::Month::August:
-            case ::Month::October:
-            case ::Month::December:
-                return 31;
-
-            case ::Month::April:
-            case ::Month::June:
-            case ::Month::September:
-            case ::Month::November:
-                return 30;
-
-            case ::Month::February:
-                return IsLeapYear(year) ? 29 : 28;
-
-            default:
-                break;
-        }
-
-        return -1;
-    }
-
-    static bool IsLeapYear(int year)
-    {
-        return ((year % 4 == 0) && (year % 100 != 0)) || (year % 400 == 0);
-    }
-
-    inline NFDateTime Add(const NFTimeSpan& value) const
-    {
-        return _time_point + value._ticks;
-    }
-
-    inline NFDateTime AddDays(const long long value) const
-    {
-        return _time_point + std::chrono::system_clock::duration(static_cast<long long>(value * NFTimeSpan::TicksPerDay));
-    }
-
-    inline NFDateTime AddHours(const long long value) const
-    {
-        return _time_point + std::chrono::system_clock::duration(static_cast<long long>(value * NFTimeSpan::TicksPerHour));
-    }
-
-    inline NFDateTime AddMilliseconds(const long long value) const
-    {
-        return _time_point + std::chrono::system_clock::duration(static_cast<long long>(value * NFTimeSpan::TicksPerMillisecond));
-    }
-
-    inline NFDateTime AddMinutes(const long long value) const
-    {
-        return _time_point + std::chrono::system_clock::duration(static_cast<long long>(value * NFTimeSpan::TicksPerMinute));
-    }
-
-    inline NFDateTime AddMonths(const int value) const
-    {
-        auto new_month = _tm.tm_mon + value;
-        auto new_year = _tm.tm_year + new_month / 12 + 1900;
-        new_month = new_month % 12 + 1;
-        auto daysInMonth = DaysInMonth(new_year, new_month);
-        auto new_day = _tm.tm_mday < daysInMonth ? _tm.tm_mday : daysInMonth;
-        return NFDateTime(_tm.tm_year, new_month, new_day, _tm.tm_hour, _tm.tm_min, _tm.tm_sec);
-    }
-
-    inline NFDateTime AddSeconds(const long long value) const
-    {
-        return _time_point + std::chrono::system_clock::duration(static_cast<long long>(value * NFTimeSpan::TicksPerSecond));
-    }
-
-    inline NFDateTime AddTicks(const long long value) const
-    {
-        return _time_point + std::chrono::system_clock::duration(value);
-    }
-
-    inline NFDateTime AddYears(const int value) const
-    {
-        auto new_year = _tm.tm_year + value + 1900;
-        auto daysInMonth = DaysInMonth(new_year, _tm.tm_mon);
-        auto new_day = _tm.tm_mday < daysInMonth ? _tm.tm_mday : daysInMonth;
-        return NFDateTime(_tm.tm_year, _tm.tm_mon, new_day, _tm.tm_hour, _tm.tm_min, _tm.tm_sec);
-    }
-
-    inline bool Equals(const NFDateTime& value)
-    {
-        return *this == value;
-    }
-
-    inline bool IsDaylightSavingTime() const
-    {
-        return _tm.tm_isdst;
-    }
-
-    inline NFTimeSpan Subtract(const NFDateTime& value) const
-    {
-        return _time_point - value._time_point;
-    }
-
-    inline NFDateTime Subtract(const NFTimeSpan& value) const
-    {
-        return _time_point - value._ticks;
-    }
-
-    std::string ToLongDateString() const
-    {
-        //yyyy-MM-dd hh:mm:ss
-        std::stringstream ss(std::stringstream::in | std::stringstream::out);
-        //ss << NameOfDay(DayOfWeek()) << ", " << Day() << DaySuffix(Day()) << " " << NameOfMonth(Month()) << ", " << Year();
-        ss << Year() << "-" << Month() << "-" << Day();
-        return ss.str();
-    }
-
-    std::string ToLongTimeString() const
-    {
-        std::stringstream ss(std::stringstream::in | std::stringstream::out);
-        //ss << std::setfill('0') << std::setw(2) << Hour() << ":" << std::setw(2) << Minute() << ":" << std::setw(2) << Second() << "." << std::setw(3) << Millisecond();
-        ss << std::setfill('0') << std::setw(2) << Hour() << ":" << std::setw(2) << Minute() << ":" << std::setw(2) << Second();
-        return ss.str();
-    }
-
-    std::string ToShortDateString() const
-    {
-        std::stringstream ss(std::stringstream::in | std::stringstream::out);
-        ss << std::setfill('0') << std::setw(2) << Day() << "." << std::setw(2) << Month() << "." << Year();
-        return ss.str();
-    }
-
-    std::string GetLongTimeString()
-    {
-        std::stringstream ss(std::stringstream::in | std::stringstream::out);
-        //ss << std::setfill('0') << std::setw(2) << Hour() << ":" << std::setw(2) << Minute() << ":" << std::setw(2) << Second() << "." << std::setw(3) << Millisecond();
-        ss << std::setfill('0') << std::setw(2) << Hour() << ":" << std::setw(2) << Minute() << ":" << std::setw(2) << Second();
-        return ss.str();
-    }
-
-    //yyyy-MM-dd hh:mm:ss
-    inline std::string ToString()
-    {
-        return ToLongDateString() + " " + ToLongTimeString();
-    }
-
-    inline NFDateTime operator +(const NFTimeSpan &t) const
-    {
-        return Add(t);
-    }
-
-    inline NFTimeSpan operator -(const NFDateTime& d) const
-    {
-        return Subtract(d);
-    }
-
-    inline NFDateTime operator -(const NFTimeSpan& t) const
-    {
-        return Subtract(t);
-    }
-
-    inline bool operator ==(const NFDateTime &dt) const
-    {
-        return _time_point == dt._time_point;
-    }
-
-    inline bool operator !=(const NFDateTime &dt) const
-    {
-        return _time_point != dt._time_point;
-    }
-
-    inline bool operator <(const NFDateTime &dt) const
-    {
-        return _time_point < dt._time_point;
-    }
-
-    inline bool operator >(const NFDateTime &dt) const
-    {
-        return _time_point > dt._time_point;
-    }
-
-    inline bool operator <=(const NFDateTime &dt) const
-    {
-        return _time_point <= dt._time_point;
-    }
-
-    inline bool operator >=(const NFDateTime &dt) const
-    {
-        return _time_point >= dt._time_point;
-    }
->>>>>>> 95983462
-
+  
 protected:
     NFDateTime(const std::chrono::system_clock::time_point& tp) :
             _time_point(tp),
