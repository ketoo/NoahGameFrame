--- conflicted
+++ resolved
@@ -29,15 +29,11 @@
 
 #include <time.h>
 #include <string>
-<<<<<<< HEAD
 #include <iostream>
 #include <stdio.h>
 #include <stdarg.h>
 #include <stdlib.h>
 #include <exception>
-=======
-#include <cstdarg>
->>>>>>> ba7c7a7e
 
 class NFException
 {
@@ -46,6 +42,15 @@
 
     std::string _msg;
 public:
+	NFException(const char *format, ...)
+	{
+		char buf[1024] = {0};
+		va_list args;
+		va_start(args, format);
+		vsprintf(buf, format, args);
+		_msg = buf;
+		va_end(args);
+	}
 
 	NFException(const std::string& msg)
 	{
@@ -67,7 +72,6 @@
 
 	NFException(const std::string& msg, const char* file, const int line)
 	{
-<<<<<<< HEAD
 		time_t tt = time(NULL);
 		tm* t = localtime(&tt);
 		char temp[128] = { 0 };
@@ -84,14 +88,6 @@
 		_msg.append(msg);
 		_msg.append(file);
 		_msg.append(std::to_string(line));
-=======
-		char buf[1024] = {0};
-		va_list args;
-		va_start(args, format);
-		vsprintf(buf, format, args);
-		message = buf;
-		va_end(args);
->>>>>>> ba7c7a7e
 	}
  
     char const * what() const noexcept{ return _msg.c_str(); }
