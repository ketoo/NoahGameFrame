// -------------------------------------------------------------------------
//    @FileName         :    NFIKernelModule.h
//    @Author           :    LvSheng.Huang
//    @Date             :    2012-12-15
//    @Module           :    NFIKernelModule
//
// -------------------------------------------------------------------------

#ifndef NFI_KERNEL_MODULE_H
#define NFI_KERNEL_MODULE_H

#include <iostream>
#include <string>
#include <functional>
#include "NFIModule.h"
#include "NFComm/NFCore/NFDataList.hpp"
#include "NFComm/NFCore/NFIObject.h"
#include "NFComm/NFPluginModule/NFGUID.h"
#include "NFComm/NFPluginModule/NFIClassModule.h"

class NFIKernelModule
    : public NFIModule
{

public:

    template<typename BaseType>
    bool AddRecordCallBack(const NFGUID& self, const std::string& strRecordName, BaseType* pBase, int (BaseType::*handler)(const NFGUID&, const RECORD_EVENT_DATA&, const NFData&, const NFData&))
    {
        NF_SHARE_PTR<NFIObject> pObject = GetObject(self);
        if (pObject.get())
        {
            return pObject->AddRecordCallBack(strRecordName, pBase, handler);
        }

        return false;
    }

    template<typename BaseType>
    bool AddPropertyCallBack(const NFGUID& self, const std::string& strPropertyName, BaseType* pBase, int (BaseType::*handler)(const NFGUID&, const std::string&, const NFData&, const NFData&))
    {
        NF_SHARE_PTR<NFIObject> pObject = GetObject(self);
        if (pObject.get())
        {
            return pObject->AddPropertyCallBack(strPropertyName, pBase, handler);
        }

        return false;
    }

    ////////////////event//////////////////////////////////////////////////////////
    template<typename BaseType>
    bool AddClassCallBack(const std::string& strClassName, BaseType* pBase, int (BaseType::*handler)(const NFGUID&, const std::string&, const CLASS_OBJECT_EVENT, const NFDataList&))
    {
        CLASS_EVENT_FUNCTOR functor = std::bind(handler, pBase, std::placeholders::_1, std::placeholders::_2, std::placeholders::_3, std::placeholders::_4);
        CLASS_EVENT_FUNCTOR_PTR functorPtr(new CLASS_EVENT_FUNCTOR(functor));
        return AddClassCallBack(strClassName, functorPtr);
    }

    virtual bool DoEvent(const NFGUID& self, const std::string& strClassName, CLASS_OBJECT_EVENT eEvent, const NFDataList& valueList) = 0;

    //////////////////////////////////////////////////////////////////////////
    template<typename BaseType>
    bool RegisterCommonClassEvent(BaseType* pBase, int (BaseType::*handler)(const NFGUID&, const std::string&, const CLASS_OBJECT_EVENT, const NFDataList&))
    {
        CLASS_EVENT_FUNCTOR functor = std::bind(handler, pBase, std::placeholders::_1, std::placeholders::_2, std::placeholders::_3, std::placeholders::_4);
        CLASS_EVENT_FUNCTOR_PTR functorPtr(new CLASS_EVENT_FUNCTOR(functor));
        return RegisterCommonClassEvent(functorPtr);
    }

    template<typename BaseType>
    bool RegisterCommonPropertyEvent(BaseType* pBase, int (BaseType::*handler)(const NFGUID&, const std::string&, const NFData&, const NFData&))
    {
        PROPERTY_EVENT_FUNCTOR functor = std::bind(handler, pBase, std::placeholders::_1, std::placeholders::_2, std::placeholders::_3, std::placeholders::_4);
        PROPERTY_EVENT_FUNCTOR_PTR functorPtr(new PROPERTY_EVENT_FUNCTOR(functor));
        return RegisterCommonPropertyEvent(functorPtr);
    }

    template<typename BaseType>
    bool RegisterCommonRecordEvent(BaseType* pBase, int (BaseType::*handler)(const NFGUID&, const RECORD_EVENT_DATA&, const NFData&, const NFData&))
    {
        RECORD_EVENT_FUNCTOR functor = std::bind(handler, pBase, std::placeholders::_1, std::placeholders::_2, std::placeholders::_3, std::placeholders::_4);
        RECORD_EVENT_FUNCTOR_PTR functorPtr(new RECORD_EVENT_FUNCTOR(functor));
        return RegisterCommonRecordEvent(functorPtr);
    }


    /////////////////////////////////////////////////////////////////

    virtual bool ExistScene(const int nSceneID) = 0;

	virtual bool ExistObject(const NFGUID& ident) = 0;
	virtual bool ExistObject(const NFGUID& ident, const int nSceneID, const int nGroupID) = 0;

    virtual NF_SHARE_PTR<NFIObject> GetObject(const NFGUID& ident) = 0;
    virtual NF_SHARE_PTR<NFIObject> CreateObject(const NFGUID& self, const int nSceneID, const int nGroupID, const std::string& strClassName, const std::string& strConfigIndex, const NFDataList& arg) = 0;

    virtual bool DestroyObject(const NFGUID& self) = 0;
    virtual bool DestroyAll() = 0;

    virtual bool FindProperty(const NFGUID& self, const std::string& strPropertyName) = 0;

    virtual bool SetPropertyInt(const NFGUID& self, const std::string& strPropertyName, const NFINT64 nValue) = 0;
    virtual bool SetPropertyFloat(const NFGUID& self, const std::string& strPropertyName, const double dValue) = 0;
    virtual bool SetPropertyString(const NFGUID& self, const std::string& strPropertyName, const std::string& strValue) = 0;
    virtual bool SetPropertyObject(const NFGUID& self, const std::string& strPropertyName, const NFGUID& objectValue) = 0;
	virtual bool SetPropertyVector2(const NFGUID& self, const std::string& strPropertyName, const NFVector2& value) = 0;
	virtual bool SetPropertyVector3(const NFGUID& self, const std::string& strPropertyName, const NFVector3& value) = 0;

    virtual NFINT64 GetPropertyInt(const NFGUID& self, const std::string& strPropertyName) = 0;
    virtual double GetPropertyFloat(const NFGUID& self, const std::string& strPropertyName) = 0;
    virtual const std::string& GetPropertyString(const NFGUID& self, const std::string& strPropertyName) = 0;
    virtual const NFGUID& GetPropertyObject(const NFGUID& self, const std::string& strPropertyName) = 0;
	virtual const NFVector2& GetPropertyVector2(const NFGUID& self, const std::string& strPropertyName) = 0;
	virtual const NFVector3& GetPropertyVector3(const NFGUID& self, const std::string& strPropertyName) = 0;

    virtual NF_SHARE_PTR<NFIRecord> FindRecord(const NFGUID& self, const std::string& strRecordName) = 0;
    virtual bool ClearRecord(const NFGUID& self, const std::string& strRecordName) = 0;

    virtual bool SetRecordInt(const NFGUID& self, const std::string& strRecordName, const int nRow, const int nCol, const NFINT64 nValue) = 0;
    virtual bool SetRecordFloat(const NFGUID& self, const std::string& strRecordName, const int nRow, const int nCol, const double dwValue) = 0;
    virtual bool SetRecordString(const NFGUID& self, const std::string& strRecordName, const int nRow, const int nCol, const std::string& strValue) = 0;
    virtual bool SetRecordObject(const NFGUID& self, const std::string& strRecordName, const int nRow, const int nCol, const NFGUID& objectValue) = 0;
	virtual bool SetRecordVector2(const NFGUID& self, const std::string& strRecordName, const int nRow, const int nCol, const NFVector2& value) = 0;
	virtual bool SetRecordVector3(const NFGUID& self, const std::string& strRecordName, const int nRow, const int nCol, const NFVector3& value) = 0;

    virtual bool SetRecordInt(const NFGUID& self, const std::string& strRecordName, const int nRow, const std::string& strColTag, const NFINT64 value) = 0;
    virtual bool SetRecordFloat(const NFGUID& self, const std::string& strRecordName, const int nRow, const std::string& strColTag, const double value) = 0;
    virtual bool SetRecordString(const NFGUID& self, const std::string& strRecordName, const int nRow, const std::string& strColTag, const std::string& value) = 0;
    virtual bool SetRecordObject(const NFGUID& self, const std::string& strRecordName, const int nRow, const std::string& strColTag, const NFGUID& value) = 0;
	virtual bool SetRecordVector2(const NFGUID& self, const std::string& strRecordName, const int nRow, const std::string& strColTag, const NFVector2& value) = 0;
	virtual bool SetRecordVector3(const NFGUID& self, const std::string& strRecordName, const int nRow, const std::string& strColTag, const NFVector3& value) = 0;

    virtual NFINT64 GetRecordInt(const NFGUID& self, const std::string& strRecordName, const int nRow, const int nCol) = 0;
    virtual double GetRecordFloat(const NFGUID& self, const std::string& strRecordName, const int nRow, const int nCol) = 0;
    virtual const std::string& GetRecordString(const NFGUID& self, const std::string& strRecordName, const int nRow, const int nCol) = 0;
    virtual const NFGUID& GetRecordObject(const NFGUID& self, const std::string& strRecordName, const int nRow, const int nCol) = 0;
	virtual const NFVector2& GetRecordVector2(const NFGUID& self, const std::string& strRecordName, const int nRow, const int nCol) = 0;
	virtual const NFVector3& GetRecordVector3(const NFGUID& self, const std::string& strRecordName, const int nRow, const int nCol) = 0;

    virtual NFINT64 GetRecordInt(const NFGUID& self, const std::string& strRecordName, const int nRow, const std::string& strColTag) = 0;
    virtual double GetRecordFloat(const NFGUID& self, const std::string& strRecordName, const int nRow, const std::string& strColTag) = 0;
    virtual const std::string& GetRecordString(const NFGUID& self, const std::string& strRecordName, const int nRow, const std::string& strColTag) = 0;
    virtual const NFGUID& GetRecordObject(const NFGUID& self, const std::string& strRecordName, const int nRow, const std::string& strColTag) = 0;
	virtual const NFVector2& GetRecordVector2(const NFGUID& self, const std::string& strRecordName, const int nRow, const std::string& strColTag) = 0;
	virtual const NFVector3& GetRecordVector3(const NFGUID& self, const std::string& strRecordName, const int nRow, const std::string& strColTag) = 0;

    ////////////////////////////////////////////////////////////////
    virtual NFGUID CreateGUID() = 0;

    virtual bool CreateScene(const int nSceneID) = 0;
    virtual bool DestroyScene(const int nSceneID) = 0;

    virtual int GetOnLineCount() = 0;
    virtual int GetMaxOnLineCount() = 0;
<<<<<<< HEAD
    virtual int GetSceneOnLineCount(const int nSceneID) = 0;
    virtual int GetSceneOnLineCount(const int nSceneID, const int nGroupID) = 0;
    virtual int GetSceneOnLineList(const int nSceneID, NFDataList& var) = 0;
=======
>>>>>>> 59be6da0

    virtual int RequestGroupScene(const int nSceneID) = 0;
    virtual bool ReleaseGroupScene(const int nSceneID, const int nGroupID) = 0;
    virtual bool ExitGroupScene(const int nSceneID, const int nGroupID) = 0;

<<<<<<< HEAD
    virtual bool GetGroupObjectList(const int nSceneID, const int nGroupID, NFDataList& list) = 0;
	virtual bool GetGroupObjectList(const int nSceneID, const int nGroupID, NFDataList& list, const NFGUID& noSelf) = 0;
	virtual bool GetGroupObjectList(const int nSceneID, const int nGroupID, NFDataList& list, const bool bPlayer) = 0; 
	virtual bool GetGroupObjectList(const int nSceneID, const int nGroupID, NFDataList& list, const bool bPlayer, const NFGUID& noSelf) = 0;
	virtual bool GetGroupObjectList(const int nSceneID, const int nGroupID, const std::string& strClassName, NFDataList& list) = 0;
	virtual bool GetGroupObjectList(const int nSceneID, const int nGroupID, const std::string& strClassName, const NFGUID& noSelf, NFDataList& list) = 0;
	virtual int GetObjectByProperty(const int nSceneID, const std::string& strPropertyName, const NFDataList& valueArg, NFDataList& list) = 0;
=======
    virtual bool GetGroupObjectList(const int nSceneID, const int nGroupID, NFIDataList& list) = 0;
	virtual bool GetGroupObjectList(const int nSceneID, const int nGroupID, NFIDataList& list, const NFGUID& noSelf) = 0;
	virtual bool GetGroupObjectList(const int nSceneID, const int nGroupID, NFIDataList& list, const bool bPlayer) = 0; 
	virtual bool GetGroupObjectList(const int nSceneID, const int nGroupID, NFIDataList& list, const bool bPlayer, const NFGUID& noSelf) = 0;
	virtual bool GetGroupObjectList(const int nSceneID, const int nGroupID, const std::string& strClassName, NFIDataList& list) = 0;
	virtual bool GetGroupObjectList(const int nSceneID, const int nGroupID, const std::string& strClassName, const NFGUID& noSelf, NFIDataList& list) = 0;
	
	virtual int GetObjectByProperty(const int nSceneID, const int nGroupID, const std::string& strPropertyName, const NFIDataList& valueArg, NFIDataList& list) = 0;
>>>>>>> 59be6da0

    virtual void Random(int nStart, int nEnd, int nCount, NFDataList& valueList) = 0;
    virtual bool LogInfo(const NFGUID ident) = 0;

protected:
    virtual bool AddClassCallBack(const std::string& strClassName, const CLASS_EVENT_FUNCTOR_PTR& cb) = 0;


protected:
    virtual bool RegisterCommonClassEvent(const CLASS_EVENT_FUNCTOR_PTR& cb) = 0;
    virtual bool RegisterCommonPropertyEvent(const PROPERTY_EVENT_FUNCTOR_PTR& cb) = 0;
    virtual bool RegisterCommonRecordEvent(const RECORD_EVENT_FUNCTOR_PTR& cb) = 0;
};

#endif
<|MERGE_RESOLUTION|>--- conflicted
+++ resolved
@@ -1,199 +1,183 @@
-// -------------------------------------------------------------------------
-//    @FileName         :    NFIKernelModule.h
-//    @Author           :    LvSheng.Huang
-//    @Date             :    2012-12-15
-//    @Module           :    NFIKernelModule
-//
-// -------------------------------------------------------------------------
-
-#ifndef NFI_KERNEL_MODULE_H
-#define NFI_KERNEL_MODULE_H
-
-#include <iostream>
-#include <string>
-#include <functional>
-#include "NFIModule.h"
-#include "NFComm/NFCore/NFDataList.hpp"
-#include "NFComm/NFCore/NFIObject.h"
-#include "NFComm/NFPluginModule/NFGUID.h"
-#include "NFComm/NFPluginModule/NFIClassModule.h"
-
-class NFIKernelModule
-    : public NFIModule
-{
-
-public:
-
-    template<typename BaseType>
-    bool AddRecordCallBack(const NFGUID& self, const std::string& strRecordName, BaseType* pBase, int (BaseType::*handler)(const NFGUID&, const RECORD_EVENT_DATA&, const NFData&, const NFData&))
-    {
-        NF_SHARE_PTR<NFIObject> pObject = GetObject(self);
-        if (pObject.get())
-        {
-            return pObject->AddRecordCallBack(strRecordName, pBase, handler);
-        }
-
-        return false;
-    }
-
-    template<typename BaseType>
-    bool AddPropertyCallBack(const NFGUID& self, const std::string& strPropertyName, BaseType* pBase, int (BaseType::*handler)(const NFGUID&, const std::string&, const NFData&, const NFData&))
-    {
-        NF_SHARE_PTR<NFIObject> pObject = GetObject(self);
-        if (pObject.get())
-        {
-            return pObject->AddPropertyCallBack(strPropertyName, pBase, handler);
-        }
-
-        return false;
-    }
-
-    ////////////////event//////////////////////////////////////////////////////////
-    template<typename BaseType>
-    bool AddClassCallBack(const std::string& strClassName, BaseType* pBase, int (BaseType::*handler)(const NFGUID&, const std::string&, const CLASS_OBJECT_EVENT, const NFDataList&))
-    {
-        CLASS_EVENT_FUNCTOR functor = std::bind(handler, pBase, std::placeholders::_1, std::placeholders::_2, std::placeholders::_3, std::placeholders::_4);
-        CLASS_EVENT_FUNCTOR_PTR functorPtr(new CLASS_EVENT_FUNCTOR(functor));
-        return AddClassCallBack(strClassName, functorPtr);
-    }
-
-    virtual bool DoEvent(const NFGUID& self, const std::string& strClassName, CLASS_OBJECT_EVENT eEvent, const NFDataList& valueList) = 0;
-
-    //////////////////////////////////////////////////////////////////////////
-    template<typename BaseType>
-    bool RegisterCommonClassEvent(BaseType* pBase, int (BaseType::*handler)(const NFGUID&, const std::string&, const CLASS_OBJECT_EVENT, const NFDataList&))
-    {
-        CLASS_EVENT_FUNCTOR functor = std::bind(handler, pBase, std::placeholders::_1, std::placeholders::_2, std::placeholders::_3, std::placeholders::_4);
-        CLASS_EVENT_FUNCTOR_PTR functorPtr(new CLASS_EVENT_FUNCTOR(functor));
-        return RegisterCommonClassEvent(functorPtr);
-    }
-
-    template<typename BaseType>
-    bool RegisterCommonPropertyEvent(BaseType* pBase, int (BaseType::*handler)(const NFGUID&, const std::string&, const NFData&, const NFData&))
-    {
-        PROPERTY_EVENT_FUNCTOR functor = std::bind(handler, pBase, std::placeholders::_1, std::placeholders::_2, std::placeholders::_3, std::placeholders::_4);
-        PROPERTY_EVENT_FUNCTOR_PTR functorPtr(new PROPERTY_EVENT_FUNCTOR(functor));
-        return RegisterCommonPropertyEvent(functorPtr);
-    }
-
-    template<typename BaseType>
-    bool RegisterCommonRecordEvent(BaseType* pBase, int (BaseType::*handler)(const NFGUID&, const RECORD_EVENT_DATA&, const NFData&, const NFData&))
-    {
-        RECORD_EVENT_FUNCTOR functor = std::bind(handler, pBase, std::placeholders::_1, std::placeholders::_2, std::placeholders::_3, std::placeholders::_4);
-        RECORD_EVENT_FUNCTOR_PTR functorPtr(new RECORD_EVENT_FUNCTOR(functor));
-        return RegisterCommonRecordEvent(functorPtr);
-    }
-
-
-    /////////////////////////////////////////////////////////////////
-
-    virtual bool ExistScene(const int nSceneID) = 0;
-
-	virtual bool ExistObject(const NFGUID& ident) = 0;
-	virtual bool ExistObject(const NFGUID& ident, const int nSceneID, const int nGroupID) = 0;
-
-    virtual NF_SHARE_PTR<NFIObject> GetObject(const NFGUID& ident) = 0;
-    virtual NF_SHARE_PTR<NFIObject> CreateObject(const NFGUID& self, const int nSceneID, const int nGroupID, const std::string& strClassName, const std::string& strConfigIndex, const NFDataList& arg) = 0;
-
-    virtual bool DestroyObject(const NFGUID& self) = 0;
-    virtual bool DestroyAll() = 0;
-
-    virtual bool FindProperty(const NFGUID& self, const std::string& strPropertyName) = 0;
-
-    virtual bool SetPropertyInt(const NFGUID& self, const std::string& strPropertyName, const NFINT64 nValue) = 0;
-    virtual bool SetPropertyFloat(const NFGUID& self, const std::string& strPropertyName, const double dValue) = 0;
-    virtual bool SetPropertyString(const NFGUID& self, const std::string& strPropertyName, const std::string& strValue) = 0;
-    virtual bool SetPropertyObject(const NFGUID& self, const std::string& strPropertyName, const NFGUID& objectValue) = 0;
-	virtual bool SetPropertyVector2(const NFGUID& self, const std::string& strPropertyName, const NFVector2& value) = 0;
-	virtual bool SetPropertyVector3(const NFGUID& self, const std::string& strPropertyName, const NFVector3& value) = 0;
-
-    virtual NFINT64 GetPropertyInt(const NFGUID& self, const std::string& strPropertyName) = 0;
-    virtual double GetPropertyFloat(const NFGUID& self, const std::string& strPropertyName) = 0;
-    virtual const std::string& GetPropertyString(const NFGUID& self, const std::string& strPropertyName) = 0;
-    virtual const NFGUID& GetPropertyObject(const NFGUID& self, const std::string& strPropertyName) = 0;
-	virtual const NFVector2& GetPropertyVector2(const NFGUID& self, const std::string& strPropertyName) = 0;
-	virtual const NFVector3& GetPropertyVector3(const NFGUID& self, const std::string& strPropertyName) = 0;
-
-    virtual NF_SHARE_PTR<NFIRecord> FindRecord(const NFGUID& self, const std::string& strRecordName) = 0;
-    virtual bool ClearRecord(const NFGUID& self, const std::string& strRecordName) = 0;
-
-    virtual bool SetRecordInt(const NFGUID& self, const std::string& strRecordName, const int nRow, const int nCol, const NFINT64 nValue) = 0;
-    virtual bool SetRecordFloat(const NFGUID& self, const std::string& strRecordName, const int nRow, const int nCol, const double dwValue) = 0;
-    virtual bool SetRecordString(const NFGUID& self, const std::string& strRecordName, const int nRow, const int nCol, const std::string& strValue) = 0;
-    virtual bool SetRecordObject(const NFGUID& self, const std::string& strRecordName, const int nRow, const int nCol, const NFGUID& objectValue) = 0;
-	virtual bool SetRecordVector2(const NFGUID& self, const std::string& strRecordName, const int nRow, const int nCol, const NFVector2& value) = 0;
-	virtual bool SetRecordVector3(const NFGUID& self, const std::string& strRecordName, const int nRow, const int nCol, const NFVector3& value) = 0;
-
-    virtual bool SetRecordInt(const NFGUID& self, const std::string& strRecordName, const int nRow, const std::string& strColTag, const NFINT64 value) = 0;
-    virtual bool SetRecordFloat(const NFGUID& self, const std::string& strRecordName, const int nRow, const std::string& strColTag, const double value) = 0;
-    virtual bool SetRecordString(const NFGUID& self, const std::string& strRecordName, const int nRow, const std::string& strColTag, const std::string& value) = 0;
-    virtual bool SetRecordObject(const NFGUID& self, const std::string& strRecordName, const int nRow, const std::string& strColTag, const NFGUID& value) = 0;
-	virtual bool SetRecordVector2(const NFGUID& self, const std::string& strRecordName, const int nRow, const std::string& strColTag, const NFVector2& value) = 0;
-	virtual bool SetRecordVector3(const NFGUID& self, const std::string& strRecordName, const int nRow, const std::string& strColTag, const NFVector3& value) = 0;
-
-    virtual NFINT64 GetRecordInt(const NFGUID& self, const std::string& strRecordName, const int nRow, const int nCol) = 0;
-    virtual double GetRecordFloat(const NFGUID& self, const std::string& strRecordName, const int nRow, const int nCol) = 0;
-    virtual const std::string& GetRecordString(const NFGUID& self, const std::string& strRecordName, const int nRow, const int nCol) = 0;
-    virtual const NFGUID& GetRecordObject(const NFGUID& self, const std::string& strRecordName, const int nRow, const int nCol) = 0;
-	virtual const NFVector2& GetRecordVector2(const NFGUID& self, const std::string& strRecordName, const int nRow, const int nCol) = 0;
-	virtual const NFVector3& GetRecordVector3(const NFGUID& self, const std::string& strRecordName, const int nRow, const int nCol) = 0;
-
-    virtual NFINT64 GetRecordInt(const NFGUID& self, const std::string& strRecordName, const int nRow, const std::string& strColTag) = 0;
-    virtual double GetRecordFloat(const NFGUID& self, const std::string& strRecordName, const int nRow, const std::string& strColTag) = 0;
-    virtual const std::string& GetRecordString(const NFGUID& self, const std::string& strRecordName, const int nRow, const std::string& strColTag) = 0;
-    virtual const NFGUID& GetRecordObject(const NFGUID& self, const std::string& strRecordName, const int nRow, const std::string& strColTag) = 0;
-	virtual const NFVector2& GetRecordVector2(const NFGUID& self, const std::string& strRecordName, const int nRow, const std::string& strColTag) = 0;
-	virtual const NFVector3& GetRecordVector3(const NFGUID& self, const std::string& strRecordName, const int nRow, const std::string& strColTag) = 0;
-
-    ////////////////////////////////////////////////////////////////
-    virtual NFGUID CreateGUID() = 0;
-
-    virtual bool CreateScene(const int nSceneID) = 0;
-    virtual bool DestroyScene(const int nSceneID) = 0;
-
-    virtual int GetOnLineCount() = 0;
-    virtual int GetMaxOnLineCount() = 0;
-<<<<<<< HEAD
-    virtual int GetSceneOnLineCount(const int nSceneID) = 0;
-    virtual int GetSceneOnLineCount(const int nSceneID, const int nGroupID) = 0;
-    virtual int GetSceneOnLineList(const int nSceneID, NFDataList& var) = 0;
-=======
->>>>>>> 59be6da0
-
-    virtual int RequestGroupScene(const int nSceneID) = 0;
-    virtual bool ReleaseGroupScene(const int nSceneID, const int nGroupID) = 0;
-    virtual bool ExitGroupScene(const int nSceneID, const int nGroupID) = 0;
-
-<<<<<<< HEAD
-    virtual bool GetGroupObjectList(const int nSceneID, const int nGroupID, NFDataList& list) = 0;
-	virtual bool GetGroupObjectList(const int nSceneID, const int nGroupID, NFDataList& list, const NFGUID& noSelf) = 0;
-	virtual bool GetGroupObjectList(const int nSceneID, const int nGroupID, NFDataList& list, const bool bPlayer) = 0; 
-	virtual bool GetGroupObjectList(const int nSceneID, const int nGroupID, NFDataList& list, const bool bPlayer, const NFGUID& noSelf) = 0;
-	virtual bool GetGroupObjectList(const int nSceneID, const int nGroupID, const std::string& strClassName, NFDataList& list) = 0;
-	virtual bool GetGroupObjectList(const int nSceneID, const int nGroupID, const std::string& strClassName, const NFGUID& noSelf, NFDataList& list) = 0;
-	virtual int GetObjectByProperty(const int nSceneID, const std::string& strPropertyName, const NFDataList& valueArg, NFDataList& list) = 0;
-=======
-    virtual bool GetGroupObjectList(const int nSceneID, const int nGroupID, NFIDataList& list) = 0;
-	virtual bool GetGroupObjectList(const int nSceneID, const int nGroupID, NFIDataList& list, const NFGUID& noSelf) = 0;
-	virtual bool GetGroupObjectList(const int nSceneID, const int nGroupID, NFIDataList& list, const bool bPlayer) = 0; 
-	virtual bool GetGroupObjectList(const int nSceneID, const int nGroupID, NFIDataList& list, const bool bPlayer, const NFGUID& noSelf) = 0;
-	virtual bool GetGroupObjectList(const int nSceneID, const int nGroupID, const std::string& strClassName, NFIDataList& list) = 0;
-	virtual bool GetGroupObjectList(const int nSceneID, const int nGroupID, const std::string& strClassName, const NFGUID& noSelf, NFIDataList& list) = 0;
-	
-	virtual int GetObjectByProperty(const int nSceneID, const int nGroupID, const std::string& strPropertyName, const NFIDataList& valueArg, NFIDataList& list) = 0;
->>>>>>> 59be6da0
-
-    virtual void Random(int nStart, int nEnd, int nCount, NFDataList& valueList) = 0;
-    virtual bool LogInfo(const NFGUID ident) = 0;
-
-protected:
-    virtual bool AddClassCallBack(const std::string& strClassName, const CLASS_EVENT_FUNCTOR_PTR& cb) = 0;
-
-
-protected:
-    virtual bool RegisterCommonClassEvent(const CLASS_EVENT_FUNCTOR_PTR& cb) = 0;
-    virtual bool RegisterCommonPropertyEvent(const PROPERTY_EVENT_FUNCTOR_PTR& cb) = 0;
-    virtual bool RegisterCommonRecordEvent(const RECORD_EVENT_FUNCTOR_PTR& cb) = 0;
-};
-
-#endif
+// -------------------------------------------------------------------------
+//    @FileName         :    NFIKernelModule.h
+//    @Author           :    LvSheng.Huang
+//    @Date             :    2012-12-15
+//    @Module           :    NFIKernelModule
+//
+// -------------------------------------------------------------------------
+
+#ifndef NFI_KERNEL_MODULE_H
+#define NFI_KERNEL_MODULE_H
+
+#include <iostream>
+#include <string>
+#include <functional>
+#include "NFIModule.h"
+#include "NFComm/NFCore/NFIObject.h"
+#include "NFComm/NFCore/NFCDataList.h"
+#include "NFComm/NFPluginModule/NFGUID.h"
+#include "NFComm/NFPluginModule/NFIClassModule.h"
+
+class NFIKernelModule
+    : public NFIModule
+{
+
+public:
+
+    template<typename BaseType>
+    bool AddRecordCallBack(const NFGUID& self, const std::string& strRecordName, BaseType* pBase, int (BaseType::*handler)(const NFGUID&, const RECORD_EVENT_DATA&, const NFIDataList::TData&, const NFIDataList::TData&))
+    {
+        NF_SHARE_PTR<NFIObject> pObject = GetObject(self);
+        if (pObject.get())
+        {
+            return pObject->AddRecordCallBack(strRecordName, pBase, handler);
+        }
+
+        return false;
+    }
+
+    template<typename BaseType>
+    bool AddPropertyCallBack(const NFGUID& self, const std::string& strPropertyName, BaseType* pBase, int (BaseType::*handler)(const NFGUID&, const std::string&, const NFIDataList::TData&, const NFIDataList::TData&))
+    {
+        NF_SHARE_PTR<NFIObject> pObject = GetObject(self);
+        if (pObject.get())
+        {
+            return pObject->AddPropertyCallBack(strPropertyName, pBase, handler);
+        }
+
+        return false;
+    }
+
+    ////////////////event//////////////////////////////////////////////////////////
+    template<typename BaseType>
+    bool AddClassCallBack(const std::string& strClassName, BaseType* pBase, int (BaseType::*handler)(const NFGUID&, const std::string&, const CLASS_OBJECT_EVENT, const NFIDataList&))
+    {
+        CLASS_EVENT_FUNCTOR functor = std::bind(handler, pBase, std::placeholders::_1, std::placeholders::_2, std::placeholders::_3, std::placeholders::_4);
+        CLASS_EVENT_FUNCTOR_PTR functorPtr(new CLASS_EVENT_FUNCTOR(functor));
+        return AddClassCallBack(strClassName, functorPtr);
+    }
+
+    virtual bool DoEvent(const NFGUID& self, const std::string& strClassName, CLASS_OBJECT_EVENT eEvent, const NFIDataList& valueList) = 0;
+
+    //////////////////////////////////////////////////////////////////////////
+    template<typename BaseType>
+    bool RegisterCommonClassEvent(BaseType* pBase, int (BaseType::*handler)(const NFGUID&, const std::string&, const CLASS_OBJECT_EVENT, const NFIDataList&))
+    {
+        CLASS_EVENT_FUNCTOR functor = std::bind(handler, pBase, std::placeholders::_1, std::placeholders::_2, std::placeholders::_3, std::placeholders::_4);
+        CLASS_EVENT_FUNCTOR_PTR functorPtr(new CLASS_EVENT_FUNCTOR(functor));
+        return RegisterCommonClassEvent(functorPtr);
+    }
+
+    template<typename BaseType>
+    bool RegisterCommonPropertyEvent(BaseType* pBase, int (BaseType::*handler)(const NFGUID&, const std::string&, const NFIDataList::TData&, const NFIDataList::TData&))
+    {
+        PROPERTY_EVENT_FUNCTOR functor = std::bind(handler, pBase, std::placeholders::_1, std::placeholders::_2, std::placeholders::_3, std::placeholders::_4);
+        PROPERTY_EVENT_FUNCTOR_PTR functorPtr(new PROPERTY_EVENT_FUNCTOR(functor));
+        return RegisterCommonPropertyEvent(functorPtr);
+    }
+
+    template<typename BaseType>
+    bool RegisterCommonRecordEvent(BaseType* pBase, int (BaseType::*handler)(const NFGUID&, const RECORD_EVENT_DATA&, const NFIDataList::TData&, const NFIDataList::TData&))
+    {
+        RECORD_EVENT_FUNCTOR functor = std::bind(handler, pBase, std::placeholders::_1, std::placeholders::_2, std::placeholders::_3, std::placeholders::_4);
+        RECORD_EVENT_FUNCTOR_PTR functorPtr(new RECORD_EVENT_FUNCTOR(functor));
+        return RegisterCommonRecordEvent(functorPtr);
+    }
+
+
+    /////////////////////////////////////////////////////////////////
+
+    virtual bool ExistScene(const int nSceneID) = 0;
+
+	virtual bool ExistObject(const NFGUID& ident) = 0;
+	virtual bool ExistObject(const NFGUID& ident, const int nSceneID, const int nGroupID) = 0;
+
+    virtual NF_SHARE_PTR<NFIObject> GetObject(const NFGUID& ident) = 0;
+    virtual NF_SHARE_PTR<NFIObject> CreateObject(const NFGUID& self, const int nSceneID, const int nGroupID, const std::string& strClassName, const std::string& strConfigIndex, const NFIDataList& arg) = 0;
+
+    virtual bool DestroyObject(const NFGUID& self) = 0;
+    virtual bool DestroyAll() = 0;
+
+    virtual bool FindProperty(const NFGUID& self, const std::string& strPropertyName) = 0;
+
+    virtual bool SetPropertyInt(const NFGUID& self, const std::string& strPropertyName, const NFINT64 nValue) = 0;
+    virtual bool SetPropertyFloat(const NFGUID& self, const std::string& strPropertyName, const double dValue) = 0;
+    virtual bool SetPropertyString(const NFGUID& self, const std::string& strPropertyName, const std::string& strValue) = 0;
+    virtual bool SetPropertyObject(const NFGUID& self, const std::string& strPropertyName, const NFGUID& objectValue) = 0;
+	virtual bool SetPropertyVector2(const NFGUID& self, const std::string& strPropertyName, const NFVector2& value) = 0;
+	virtual bool SetPropertyVector3(const NFGUID& self, const std::string& strPropertyName, const NFVector3& value) = 0;
+
+    virtual NFINT64 GetPropertyInt(const NFGUID& self, const std::string& strPropertyName) = 0;
+    virtual double GetPropertyFloat(const NFGUID& self, const std::string& strPropertyName) = 0;
+    virtual const std::string& GetPropertyString(const NFGUID& self, const std::string& strPropertyName) = 0;
+    virtual const NFGUID& GetPropertyObject(const NFGUID& self, const std::string& strPropertyName) = 0;
+	virtual const NFVector2& GetPropertyVector2(const NFGUID& self, const std::string& strPropertyName) = 0;
+	virtual const NFVector3& GetPropertyVector3(const NFGUID& self, const std::string& strPropertyName) = 0;
+
+    virtual NF_SHARE_PTR<NFIRecord> FindRecord(const NFGUID& self, const std::string& strRecordName) = 0;
+    virtual bool ClearRecord(const NFGUID& self, const std::string& strRecordName) = 0;
+
+    virtual bool SetRecordInt(const NFGUID& self, const std::string& strRecordName, const int nRow, const int nCol, const NFINT64 nValue) = 0;
+    virtual bool SetRecordFloat(const NFGUID& self, const std::string& strRecordName, const int nRow, const int nCol, const double dwValue) = 0;
+    virtual bool SetRecordString(const NFGUID& self, const std::string& strRecordName, const int nRow, const int nCol, const std::string& strValue) = 0;
+    virtual bool SetRecordObject(const NFGUID& self, const std::string& strRecordName, const int nRow, const int nCol, const NFGUID& objectValue) = 0;
+	virtual bool SetRecordVector2(const NFGUID& self, const std::string& strRecordName, const int nRow, const int nCol, const NFVector2& value) = 0;
+	virtual bool SetRecordVector3(const NFGUID& self, const std::string& strRecordName, const int nRow, const int nCol, const NFVector3& value) = 0;
+
+    virtual bool SetRecordInt(const NFGUID& self, const std::string& strRecordName, const int nRow, const std::string& strColTag, const NFINT64 value) = 0;
+    virtual bool SetRecordFloat(const NFGUID& self, const std::string& strRecordName, const int nRow, const std::string& strColTag, const double value) = 0;
+    virtual bool SetRecordString(const NFGUID& self, const std::string& strRecordName, const int nRow, const std::string& strColTag, const std::string& value) = 0;
+    virtual bool SetRecordObject(const NFGUID& self, const std::string& strRecordName, const int nRow, const std::string& strColTag, const NFGUID& value) = 0;
+	virtual bool SetRecordVector2(const NFGUID& self, const std::string& strRecordName, const int nRow, const std::string& strColTag, const NFVector2& value) = 0;
+	virtual bool SetRecordVector3(const NFGUID& self, const std::string& strRecordName, const int nRow, const std::string& strColTag, const NFVector3& value) = 0;
+
+    virtual NFINT64 GetRecordInt(const NFGUID& self, const std::string& strRecordName, const int nRow, const int nCol) = 0;
+    virtual double GetRecordFloat(const NFGUID& self, const std::string& strRecordName, const int nRow, const int nCol) = 0;
+    virtual const std::string& GetRecordString(const NFGUID& self, const std::string& strRecordName, const int nRow, const int nCol) = 0;
+    virtual const NFGUID& GetRecordObject(const NFGUID& self, const std::string& strRecordName, const int nRow, const int nCol) = 0;
+	virtual const NFVector2& GetRecordVector2(const NFGUID& self, const std::string& strRecordName, const int nRow, const int nCol) = 0;
+	virtual const NFVector3& GetRecordVector3(const NFGUID& self, const std::string& strRecordName, const int nRow, const int nCol) = 0;
+
+    virtual NFINT64 GetRecordInt(const NFGUID& self, const std::string& strRecordName, const int nRow, const std::string& strColTag) = 0;
+    virtual double GetRecordFloat(const NFGUID& self, const std::string& strRecordName, const int nRow, const std::string& strColTag) = 0;
+    virtual const std::string& GetRecordString(const NFGUID& self, const std::string& strRecordName, const int nRow, const std::string& strColTag) = 0;
+    virtual const NFGUID& GetRecordObject(const NFGUID& self, const std::string& strRecordName, const int nRow, const std::string& strColTag) = 0;
+	virtual const NFVector2& GetRecordVector2(const NFGUID& self, const std::string& strRecordName, const int nRow, const std::string& strColTag) = 0;
+	virtual const NFVector3& GetRecordVector3(const NFGUID& self, const std::string& strRecordName, const int nRow, const std::string& strColTag) = 0;
+
+    ////////////////////////////////////////////////////////////////
+    virtual NFGUID CreateGUID() = 0;
+
+    virtual bool CreateScene(const int nSceneID) = 0;
+    virtual bool DestroyScene(const int nSceneID) = 0;
+
+    virtual int GetOnLineCount() = 0;
+    virtual int GetMaxOnLineCount() = 0;
+
+    virtual int RequestGroupScene(const int nSceneID) = 0;
+    virtual bool ReleaseGroupScene(const int nSceneID, const int nGroupID) = 0;
+    virtual bool ExitGroupScene(const int nSceneID, const int nGroupID) = 0;
+
+    virtual bool GetGroupObjectList(const int nSceneID, const int nGroupID, NFIDataList& list) = 0;
+	virtual bool GetGroupObjectList(const int nSceneID, const int nGroupID, NFIDataList& list, const NFGUID& noSelf) = 0;
+	virtual bool GetGroupObjectList(const int nSceneID, const int nGroupID, NFIDataList& list, const bool bPlayer) = 0; 
+	virtual bool GetGroupObjectList(const int nSceneID, const int nGroupID, NFIDataList& list, const bool bPlayer, const NFGUID& noSelf) = 0;
+	virtual bool GetGroupObjectList(const int nSceneID, const int nGroupID, const std::string& strClassName, NFIDataList& list) = 0;
+	virtual bool GetGroupObjectList(const int nSceneID, const int nGroupID, const std::string& strClassName, const NFGUID& noSelf, NFIDataList& list) = 0;
+	
+	virtual int GetObjectByProperty(const int nSceneID, const int nGroupID, const std::string& strPropertyName, const NFIDataList& valueArg, NFIDataList& list) = 0;
+
+    virtual void Random(int nStart, int nEnd, int nCount, NFIDataList& valueList) = 0;
+    virtual bool LogInfo(const NFGUID ident) = 0;
+
+protected:
+    virtual bool AddClassCallBack(const std::string& strClassName, const CLASS_EVENT_FUNCTOR_PTR& cb) = 0;
+
+
+protected:
+    virtual bool RegisterCommonClassEvent(const CLASS_EVENT_FUNCTOR_PTR& cb) = 0;
+    virtual bool RegisterCommonPropertyEvent(const PROPERTY_EVENT_FUNCTOR_PTR& cb) = 0;
+    virtual bool RegisterCommonRecordEvent(const RECORD_EVENT_FUNCTOR_PTR& cb) = 0;
+};
+
+#endif