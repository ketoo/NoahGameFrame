--- conflicted
+++ resolved
@@ -325,12 +325,6 @@
 	}
 
 	int nRespCode = evhttp_request_get_response_code(req);
-<<<<<<< HEAD
-
-	//std::string strRespCodeLine = evhttp_request_get_response_code_line(req);
-
-=======
->>>>>>> 9cd26603
 	char buffer[512] = { 0 };
 	int nread = 0;
 	std::string strResp;
