--- conflicted
+++ resolved
@@ -76,12 +76,7 @@
                     }
 
 	                m_pWSModule->AddEventCallBack(this, &NFProxyServerNet_WSModule::OnSocketClientEvent);
-<<<<<<< HEAD
-                    m_pWSModule->AddReceiveCallBack(1, this, &NFProxyServerNet_WSModule::OnWebSocketTestProcess);
-
-=======
 	                m_pWSModule->AddReceiveCallBack(1, this, &NFProxyServerNet_WSModule::OnWebSocketTestProcess);
->>>>>>> 2f3da548
                     break;
                 }
                 
