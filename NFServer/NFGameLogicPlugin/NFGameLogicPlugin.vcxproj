--- conflicted
+++ resolved
@@ -105,6 +105,7 @@
     <ClInclude Include="NFCBuffModule.h" />
     <ClInclude Include="NFCCreateRoleModule.h" />
     <ClInclude Include="NFCGSPVPMatchModule.h" />
+    <ClInclude Include="NFCItemCardConsumeProcessModule.h" />
     <ClInclude Include="NFCCommonConfigModule.h" />
     <ClInclude Include="NFCEquipModule.h" />
     <ClInclude Include="NFCEquipPropertyModule.h" />
@@ -114,13 +115,14 @@
     <ClInclude Include="NFCGSTeamModule.h" />
     <ClInclude Include="NFCHeroModule.h" />
     <ClInclude Include="NFCHeroPropertyModule.h" />
+    <ClInclude Include="NFCItemEquipConsumeProcessModule.h" />
+    <ClInclude Include="NFCItemGemConsumeProcessModule.h" />
+    <ClInclude Include="NFCItemItemConsumeProcessModule.h" />
+    <ClInclude Include="NFCItemModule.h" />
+    <ClInclude Include="NFCItemTokenConsumeProcessModule.h" />
     <ClInclude Include="NFCMailModule.h" />
     <ClInclude Include="NFCMapModule.h" />
-<<<<<<< HEAD
-    <ClInclude Include="NFCNPCRefreshModule.h" />
-=======
     <ClInclude Include="NFCPackModule.h" />
->>>>>>> cfd05b85
     <ClInclude Include="NFCPVPModule.h" />
     <ClInclude Include="NFCRankModule.h" />
     <ClInclude Include="NFCSkillModule.h" />
@@ -141,6 +143,7 @@
     <ClCompile Include="NFCBuffModule.cpp" />
     <ClCompile Include="NFCCreateRoleModule.cpp" />
     <ClCompile Include="NFCGSPVPMatchModule.cpp" />
+    <ClCompile Include="NFCItemCardConsumeProcessModule.cpp" />
     <ClCompile Include="NFCCommonConfigModule.cpp" />
     <ClCompile Include="NFCEquipModule.cpp" />
     <ClCompile Include="NFCEquipPropertyModule.cpp" />
@@ -150,13 +153,14 @@
     <ClCompile Include="NFCGSTeamModule.cpp" />
     <ClCompile Include="NFCHeroModule.cpp" />
     <ClCompile Include="NFCHeroPropertyModule.cpp" />
+    <ClCompile Include="NFCItemEquipConsumeProcessModule.cpp" />
+    <ClCompile Include="NFCItemGemConsumeProcessModule.cpp" />
+    <ClCompile Include="NFCItemItemConsumeProcessModule.cpp" />
+    <ClCompile Include="NFCItemModule.cpp" />
+    <ClCompile Include="NFCItemTokenConsumeProcessModule.cpp" />
     <ClCompile Include="NFCMailModule.cpp" />
     <ClCompile Include="NFCMapModule.cpp" />
-<<<<<<< HEAD
-    <ClCompile Include="NFCNPCRefreshModule.cpp" />
-=======
     <ClCompile Include="NFCPackModule.cpp" />
->>>>>>> cfd05b85
     <ClCompile Include="NFCPVPModule.cpp" />
     <ClCompile Include="NFCRankModule.cpp" />
     <ClCompile Include="NFCSkillModule.cpp" />
